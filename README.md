--- conflicted
+++ resolved
@@ -23,18 +23,6 @@
 
 ## Usage
     import "github.com/njern/gonexmo"
-<<<<<<< HEAD
-
-    client, _ := nexmo.NewClientFromAPI("API_KEY_GOES_HERE", "API_SECRET_GOES_HERE")
-    acct := nexmo.NewAccountFromClient(client)
-
-    // Test if it works by retrieving your account balance
-    balance, err := acct.GetBalance()
-
-    // Send an SMS (from, to, text, reference_id, status_report_required)
-    // See https://docs.nexmo.com/index.php/sms-api/send-message for details.
-    messageResponse, err := client.SendTextMessage("go-nexmo", "00358123412345", "Looks like go-nexmo works great, we should definitely buy that njern guy a beer!", "001", false)
-=======
     
     nexmo, _ := nexmo.NexmoWithKeyAndSecret("API_KEY_GOES_HERE", "API_SECRET_GOES_HERE")
     
@@ -53,7 +41,6 @@
 	}
 
 	messageResponse, err := nexmo.SMS.Send(message)
->>>>>>> 17fbd3f4
 
 ## Future plans
 
